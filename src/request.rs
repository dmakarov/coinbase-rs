--- conflicted
+++ resolved
@@ -2,14 +2,9 @@
 use std::result;
 use std::time::{SystemTime, UNIX_EPOCH};
 
-<<<<<<< HEAD
 use hmac::{Hmac, NewMac, Mac};
 use sha2::Sha256;
 use http::{request, Request, Version, Method, Uri};
-=======
-use hmac::{Hmac, Mac};
-use http::{request, Method, Request, Uri, Version};
->>>>>>> a09b8662
 use hyper::Body;
 use sha2::Sha256;
 
@@ -134,7 +129,6 @@
         builder.body(_self.body.into()).unwrap()
     }
 
-<<<<<<< HEAD
     fn sign(
         secret: &str,
         timestamp: u64,
@@ -142,12 +136,7 @@
         path: &str,
         body: &Vec<u8>,
     ) -> String {
-        let mut mac: Hmac<Sha256> =
-            Hmac::new_from_slice(&secret.as_bytes()).expect("Hmac::new(secret)");
-=======
-    fn sign(secret: &str, timestamp: u64, method: &Method, path: &str, body: &Vec<u8>) -> String {
         let mut mac: Hmac<Sha256> = Hmac::new_varkey(secret.as_bytes()).expect("Hmac::new(secret)");
->>>>>>> a09b8662
         let input = timestamp.to_string() + method.as_str() + path;
         mac.update(input.as_bytes());
         mac.update(body);
